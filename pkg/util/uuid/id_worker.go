package uuid

import (
	"fmt"
	"math/rand"
	"net"
	"sync/atomic"

	time2 "github.com/opentrx/seata-golang/v2/pkg/util/time"
)

const (
	// Start time cut (2020-05-03)
	epoch uint64 = 1588435200000

	// The number of bits occupied by workerID
	// workerID占用的位数
	workerIDBits = 10

	// The number of bits occupied by timestamp
	// 时间戳占的位数
	timestampBits = 41

	// The number of bits occupied by sequence
	// 序列所占用的比特数
	sequenceBits = 12

	// Maximum supported machine id, the result is 1023
	// 支持的最大机器id，结果是1023，10位的最大值
	maxWorkerID = -1 ^ (-1 << workerIDBits)

	// mask that help to extract timestamp and sequence from a long
	// 53位的最大值, bit全都为1
	timestampAndSequenceMask uint64 = -1 ^ (-1 << (timestampBits + sequenceBits))
)

// timestamp and sequence mix in one Long
// highest 11 bit: not used
// middle  41 bit: timestamp
// lowest  12 bit: sequence
<<<<<<< HEAD
//									时间戳                            序列号
// 00000000 000 (00000 00000000 00000000 00000000 00000000 0000) (0000 00000000)
var timestampAndSequence uint64 = 0
=======
var timestampAndSequence uint64
>>>>>>> c097ebb0

// business meaning: machine ID (0 ~ 1023)
// actual layout in memory:
// highest 1 bit: 0
// middle 10 bit: workerID
// lowest 53 bit: all 0
//     workerID
// 0 (0000000 000) 00000 00000000 00000000 00000000 00000000 00000000 00000000
var workerID = generateWorkerID() << (timestampBits + sequenceBits)

func init() {
	timestamp := getNewestTimestamp()
	timestampWithSequence := timestamp << sequenceBits
	// 写入当前时间
	atomic.StoreUint64(&timestampAndSequence, timestampWithSequence)
}

// Init 更新workerId
func Init(serverNode int64) error {
	if serverNode > maxWorkerID || serverNode < 0 {
		return fmt.Errorf("worker id can't be greater than %d or less than 0", maxWorkerID)
	}
	workerID = serverNode << (timestampBits + sequenceBits)
	return nil
}

func NextID() int64 {
	waitIfNecessary()
	next := atomic.AddUint64(&timestampAndSequence, 1)
	timestampWithSequence := next & timestampAndSequenceMask // 防止bit数溢出
	return int64(uint64(workerID) | timestampWithSequence) // 加上workerId
}

func waitIfNecessary() {
	currentWithSequence := atomic.LoadUint64(&timestampAndSequence)
	current := currentWithSequence >> sequenceBits // 时间戳
	newest := getNewestTimestamp() // 当前的的时间戳
	for current >= newest {
		newest = getNewestTimestamp()
	}
}

// get newest timestamp relative to twepoch
// 获得最新的时间戳相对于twepoch
func getNewestTimestamp() uint64 {
	return time2.CurrentTimeMillis() - epoch
}

// auto generate workerID, try using mac first, if failed, then randomly generate one
// 自动生成workerID，首先尝试使用mac，如果失败，然后随机生成一个
func generateWorkerID() int64 {
	id, err := generateWorkerIDBaseOnMac()
	if err != nil {
		id = generateRandomWorkerID()
	}
	return id
}

// use lowest 10 bit of available MAC as workerID
// 使用可用MAC(第一个活动状态的非环回接口)的最低10位作为workerID
func generateWorkerIDBaseOnMac() (int64, error) {
	ifaces, _ := net.Interfaces()
	for _, iface := range ifaces {
		// 非flagUp的接口 (不是活动状态)
		if iface.Flags&net.FlagUp == 0 {
			continue // interface down
		}

		// 是flagLoopback的接口 (是环回地址)
		if iface.Flags&net.FlagLoopback != 0 {
			continue // loopback interface
		}

		// 硬件地址
		mac := iface.HardwareAddr

<<<<<<< HEAD
		// 0b-2进制 0x-16进制
		return int64(int((mac[4]&0b11)<<8) | int(mac[5]&0xFF)), nil
=======
		return int64(int(rune(mac[4]&0b11)<<8) | int(mac[5]&0xFF)), nil
>>>>>>> c097ebb0
	}
	return 0, fmt.Errorf("no available mac found")
}

// randomly generate one as workerID
// 随机生成workerID
func generateRandomWorkerID() int64 {
	return rand.Int63n(maxWorkerID + 1)
}<|MERGE_RESOLUTION|>--- conflicted
+++ resolved
@@ -38,13 +38,9 @@
 // highest 11 bit: not used
 // middle  41 bit: timestamp
 // lowest  12 bit: sequence
-<<<<<<< HEAD
 //									时间戳                            序列号
 // 00000000 000 (00000 00000000 00000000 00000000 00000000 0000) (0000 00000000)
-var timestampAndSequence uint64 = 0
-=======
 var timestampAndSequence uint64
->>>>>>> c097ebb0
 
 // business meaning: machine ID (0 ~ 1023)
 // actual layout in memory:
@@ -75,13 +71,13 @@
 	waitIfNecessary()
 	next := atomic.AddUint64(&timestampAndSequence, 1)
 	timestampWithSequence := next & timestampAndSequenceMask // 防止bit数溢出
-	return int64(uint64(workerID) | timestampWithSequence) // 加上workerId
+	return int64(uint64(workerID) | timestampWithSequence)   // 加上workerId
 }
 
 func waitIfNecessary() {
 	currentWithSequence := atomic.LoadUint64(&timestampAndSequence)
 	current := currentWithSequence >> sequenceBits // 时间戳
-	newest := getNewestTimestamp() // 当前的的时间戳
+	newest := getNewestTimestamp()                 // 当前的的时间戳
 	for current >= newest {
 		newest = getNewestTimestamp()
 	}
@@ -121,12 +117,8 @@
 		// 硬件地址
 		mac := iface.HardwareAddr
 
-<<<<<<< HEAD
 		// 0b-2进制 0x-16进制
-		return int64(int((mac[4]&0b11)<<8) | int(mac[5]&0xFF)), nil
-=======
 		return int64(int(rune(mac[4]&0b11)<<8) | int(mac[5]&0xFF)), nil
->>>>>>> c097ebb0
 	}
 	return 0, fmt.Errorf("no available mac found")
 }
