--- conflicted
+++ resolved
@@ -12,10 +12,7 @@
 	"github.com/opentrx/seata-golang/v2/pkg/util/log"
 )
 
-<<<<<<< HEAD
 // GlobalTransactionProxyService 服务代理接口
-=======
->>>>>>> c097ebb0
 type GlobalTransactionProxyService interface {
 	// GetProxyService 需要被代理的对象
 	GetProxyService() interface{}
@@ -86,17 +83,9 @@
 
 			switch txInfo.Propagation {
 			case model.Required:
-<<<<<<< HEAD
-				break
 			case model.RequiresNew: // 开启新事务，解绑原来的全局事务id
 				suspendedResourcesHolder, _ = tx.Suspend(true, invCtx)
-				break
 			case model.NotSupported: // 解绑全局事务，不支持
-=======
-			case model.RequiresNew:
-				suspendedResourcesHolder, _ = tx.Suspend(true, invCtx)
-			case model.NotSupported:
->>>>>>> c097ebb0
 				suspendedResourcesHolder, _ = tx.Suspend(true, invCtx)
 				returnValues = proxy.Invoke(methodDesc, invCtx, args)
 				return returnValues
@@ -105,22 +94,13 @@
 					returnValues = proxy.Invoke(methodDesc, invCtx, args)
 					return returnValues
 				}
-<<<<<<< HEAD
-				break
 			case model.Never: // 存在报错，不存在不支持
-=======
-			case model.Never:
->>>>>>> c097ebb0
 				if invCtx.InGlobalTransaction() {
 					return proxy.ReturnWithError(methodDesc, errors.Errorf("Existing transaction found for transaction marked with propagation 'never',xid = %s", invCtx.GetXID()))
 				}
-<<<<<<< HEAD
-			case model.Mandatory: // 存在全局事务报错
-=======
 				returnValues = proxy.Invoke(methodDesc, invCtx, args)
 				return returnValues
-			case model.Mandatory:
->>>>>>> c097ebb0
+			case model.Mandatory: // 存在全局事务报错
 				if !invCtx.InGlobalTransaction() {
 					return proxy.ReturnWithError(methodDesc, errors.New("No existing transaction found for transaction marked with propagation 'mandatory'"))
 				}
