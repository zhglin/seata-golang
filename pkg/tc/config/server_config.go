package config

import (
	"fmt"
	"io/ioutil"
	"os"
	"path"
	"time"
)

import (
	"github.com/go-xorm/xorm"
	"github.com/imdario/mergo"
	"github.com/pkg/errors"
	"gopkg.in/yaml.v2"
)
import (
	"github.com/transaction-wg/seata-golang/pkg/base/common/extension"
	baseConfig "github.com/transaction-wg/seata-golang/pkg/base/config"
	"github.com/transaction-wg/seata-golang/pkg/base/config_center"
	"github.com/transaction-wg/seata-golang/pkg/util/log"
)

var (
	conf ServerConfig
)

func GetServerConfig() ServerConfig {
	return conf
}

func GetStoreConfig() StoreConfig {
	return conf.StoreConfig
}
func GetRegistryConfig() RegistryConfig {
	return conf.RegistryConfig
}
func GetConfigCenterConfig() baseConfig.ConfigCenterConfig {
	return conf.ConfigCenterConfig
}

type ServerConfig struct {
	Host                             string `yaml:"host" default:"127.0.0.1" json:"host,omitempty"`
	Port                             string `default:"8091" yaml:"port" json:"port,omitempty"`
	MaxRollbackRetryTimeout          int64  `default:"-1" yaml:"max_rollback_retry_timeout" json:"max_rollback_retry_timeout,omitempty"`
	RollbackRetryTimeoutUnlockEnable bool   `default:"false" yaml:"rollback_retry_timeout_unlock_enable" json:"rollback_retry_timeout_unlock_enable,omitempty"`
	MaxCommitRetryTimeout            int64  `default:"-1" yaml:"max_commit_retry_timeout" json:"max_commit_retry_timeout,omitempty"`
	Timeout_Retry_Period             string `default:"1s" yaml:"timeout_retry_period" json:"timeout_retry_period,omitempty"`
	TimeoutRetryPeriod               time.Duration
	Rollbacking_Retry_Period         string `default:"1s" yaml:"rollbacking_retry_period" json:"rollbacking_retry_period,omitempty"`
	RollbackingRetryPeriod           time.Duration
	Committing_Retry_Period          string `default:"1s" yaml:"committing_retry_period" json:"committing_retry_period,omitempty"`
	CommittingRetryPeriod            time.Duration
	Async_Committing_Retry_Period    string `default:"1s" yaml:"async_committing_retry_period" json:"async_committing_retry_period,omitempty"`
	AsyncCommittingRetryPeriod       time.Duration
	Log_Delete_Period                string `default:"24h" yaml:"log_delete_period" json:"log_delete_period,omitempty"`
	LogDeletePeriod                  time.Duration
	GettyConfig                      GettyConfig                   `required:"true" yaml:"getty_config" json:"getty_config,omitempty"`
	UndoConfig                       UndoConfig                    `required:"true" yaml:"undo_config" json:"undo_config,omitempty"`
	StoreConfig                      StoreConfig                   `required:"true" yaml:"store_config" json:"store_config,omitempty"`
	RegistryConfig                   RegistryConfig                `yaml:"registry_config" json:"registry_config,omitempty"` //注册中心配置信息
	ConfigCenterConfig               baseConfig.ConfigCenterConfig `yaml:"config_center" json:"config_center,omitempty"`     //配置中心配置信息
}

func (c *ServerConfig) CheckValidity() error {
	var err error
	if conf.TimeoutRetryPeriod, err = time.ParseDuration(conf.Timeout_Retry_Period); err != nil {
		return errors.WithMessagef(err, "time.ParseDuration(Timeout_Retry_Period{%#v})", conf.Timeout_Retry_Period)
	}

	if conf.RollbackingRetryPeriod, err = time.ParseDuration(conf.Rollbacking_Retry_Period); err != nil {
		return errors.WithMessagef(err, "time.ParseDuration(Rollbacking_Retry_Period{%#v})", conf.Rollbacking_Retry_Period)
	}

	if conf.CommittingRetryPeriod, err = time.ParseDuration(conf.Committing_Retry_Period); err != nil {
		return errors.WithMessagef(err, "time.ParseDuration(Committing_Retry_Period{%#v})", conf.Committing_Retry_Period)
	}

	if conf.AsyncCommittingRetryPeriod, err = time.ParseDuration(conf.Async_Committing_Retry_Period); err != nil {
		return errors.WithMessagef(err, "time.ParseDuration(Async_Committing_Retry_Period{%#v})", conf.Async_Committing_Retry_Period)
	}

	if conf.LogDeletePeriod, err = time.ParseDuration(conf.Log_Delete_Period); err != nil {
		return errors.WithMessagef(err, "time.ParseDuration(Log_Delete_Period{%#v})", conf.Log_Delete_Period)
	}

	return errors.WithStack(c.GettyConfig.CheckValidity())
}

// LoadFromEnv provides env variable fallback for config.
// Credential configs, such as db password, can be provided by env variables.
func (c *ServerConfig) LoadFromEnv() {
	// store config
	if c.StoreConfig.DBStoreConfig.DSN == "" {
		c.StoreConfig.DBStoreConfig.DSN = os.Getenv("SEATA_STORE_DB_DSN")
	}
}

func InitConf(confFile string) error {
	var err error

	if confFile == "" {
		return errors.WithMessagef(err, fmt.Sprintf("application configure file name is nil"))
	}
	if path.Ext(confFile) != ".yml" {
		return errors.WithMessagef(err, fmt.Sprintf("application configure file name{%v} suffix must be .yml", confFile))
	}

	conf = ServerConfig{}
	confFileStream, err := ioutil.ReadFile(confFile)
	if err != nil {
		return errors.WithMessagef(err, fmt.Sprintf("ioutil.ReadFile(file:%s) = error:%s", confFile, err))
	}
	err = yaml.Unmarshal(confFileStream, &conf)
	if err != nil {
		return errors.WithMessagef(err, fmt.Sprintf("yaml.Unmarshal() = error:%s", err))
	}
<<<<<<< HEAD
	//加载获取远程配置
	loadConfigCenterConfig(&conf.ConfigCenterConfig)
=======

	(&conf).LoadFromEnv()
>>>>>>> 7c716494
	(&conf).CheckValidity()
	if conf.StoreConfig.StoreMode == "db" && conf.StoreConfig.DBStoreConfig.DSN != "" {
		engine, err := xorm.NewEngine("mysql", conf.StoreConfig.DBStoreConfig.DSN)
		if err != nil {
			panic(err)
		}
		conf.StoreConfig.DBStoreConfig.Engine = engine
	}

	return nil
}

func loadConfigCenterConfig(centerConf *baseConfig.ConfigCenterConfig) {
	if centerConf.Mode == "" {
		return
	}
	cc, err := extension.GetConfigCenter(centerConf.Mode, centerConf)
	if err != nil {
		log.Error("ConfigCenter can not connect success.Error message is %s", err.Error())
	}
	confStr := config_center.LoadConfigCenterConfig(cc, centerConf, &ServerConfigListener{})
	updateConf(&conf, confStr)
}

type ServerConfigListener struct {
}

func (ServerConfigListener) Process(event *config_center.ConfigChangeEvent) {
	//更新conf
	conf := GetServerConfig()
	updateConf(&conf, event.Value.(string))
}

func updateConf(config *ServerConfig, confStr string) {
	newConf := &ServerConfig{}
	confByte := []byte(confStr)
	yaml.Unmarshal(confByte, newConf)
	//合并配置中心的配置和本地文件的配置，形成新的配置
	if err := mergo.Merge(config, newConf, mergo.WithOverride); err != nil {
		log.Error("merge config fail %s ", err.Error())
	}
}<|MERGE_RESOLUTION|>--- conflicted
+++ resolved
@@ -115,13 +115,10 @@
 	if err != nil {
 		return errors.WithMessagef(err, fmt.Sprintf("yaml.Unmarshal() = error:%s", err))
 	}
-<<<<<<< HEAD
+
 	//加载获取远程配置
 	loadConfigCenterConfig(&conf.ConfigCenterConfig)
-=======
 
-	(&conf).LoadFromEnv()
->>>>>>> 7c716494
 	(&conf).CheckValidity()
 	if conf.StoreConfig.StoreMode == "db" && conf.StoreConfig.DBStoreConfig.DSN != "" {
 		engine, err := xorm.NewEngine("mysql", conf.StoreConfig.DBStoreConfig.DSN)
