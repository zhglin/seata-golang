package mysql

import (
	"fmt"
	"strconv"
	"strings"
	"time"

	_ "github.com/go-sql-driver/mysql" // register mysql
	"github.com/go-xorm/xorm"
	"xorm.io/builder"

	"github.com/opentrx/seata-golang/v2/pkg/apis"
	"github.com/opentrx/seata-golang/v2/pkg/tc/storage"
	"github.com/opentrx/seata-golang/v2/pkg/tc/storage/driver/factory"
	"github.com/opentrx/seata-golang/v2/pkg/util/log"
	"github.com/opentrx/seata-golang/v2/pkg/util/sql"
)

const (
<<<<<<< HEAD
	// InsertGlobalTransaction 添加全局事务语句
	InsertGlobalTransaction = `insert into %s (addressing, xid, transaction_id, transaction_name, timeout, begin_time, 
		status, active, gmt_create, gmt_modified) values(?, ?, ?, ?, ?, ?, ?, ?, now(), now())`

	// QueryGlobalTransactionByXid 根据xid查找全局事务
	QueryGlobalTransactionByXid = `select addressing, xid, transaction_id, transaction_name, timeout, begin_time, 
=======
	InsertGlobalTransaction = `insert into %s (addressing, xid, transaction_id, transaction_name, timeout, begin_time,
		status, active, gmt_create, gmt_modified) values(?, ?, ?, ?, ?, ?, ?, ?, now(), now())`

	QueryGlobalTransactionByXid = `select addressing, xid, transaction_id, transaction_name, timeout, begin_time,
>>>>>>> c097ebb0
		status, active, gmt_create, gmt_modified from %s where xid = ?`

	// UpdateGlobalTransaction 更新全局事务状态
	UpdateGlobalTransaction = "update %s set status = ?, gmt_modified = now() where xid = ?"

	// InactiveGlobalTransaction 设置全局事务active
	InactiveGlobalTransaction = "update %s set active = 0, gmt_modified = now() where xid = ?"

	DeleteGlobalTransaction = "delete from %s where xid = ?"

	// InsertBranchTransaction 添加分支事务
	InsertBranchTransaction = `insert into %s (addressing, xid, branch_id, transaction_id, resource_id, lock_key, branch_type,
        status, application_data, gmt_create, gmt_modified) values(?, ?, ?, ?, ?, ?, ?, ?, ?, now(), now())`

	QueryBranchTransaction = `select addressing, xid, branch_id, transaction_id, resource_id, lock_key, branch_type, status,
	    application_data, gmt_create, gmt_modified from %s where %s order by gmt_create asc`

	// QueryBranchTransactionByXid 根据xid查询分支事务
	QueryBranchTransactionByXid = `select addressing, xid, branch_id, transaction_id, resource_id, lock_key, branch_type, status,
	    application_data, gmt_create, gmt_modified from %s where xid = ? order by gmt_create asc`

	// UpdateBranchTransaction 更新分支事务状态
	UpdateBranchTransaction = "update %s set status = ?, gmt_modified = now() where xid = ? and branch_id = ?"

	DeleteBranchTransaction = "delete from %s where xid = ? and branch_id = ?"

<<<<<<< HEAD
	// InsertRowLock 添加行锁
	InsertRowLock = `insert into %s (xid, transaction_id, branch_id, resource_id, table_name, pk, row_key, gmt_create, 
=======
	InsertRowLock = `insert into %s (xid, transaction_id, branch_id, resource_id, table_name, pk, row_key, gmt_create,
>>>>>>> c097ebb0
		gmt_modified) values %s`

	// QueryRowKey 查询行锁信息
	QueryRowKey = `select xid, transaction_id, branch_id, resource_id, table_name, pk, row_key, gmt_create, gmt_modified
		from %s where %s order by gmt_create asc`
)

func init() {
	factory.Register("mysql", &mysqlFactory{})
}

type DriverParameters struct {
	DSN                string
	GlobalTable        string
	BranchTable        string
	LockTable          string
	QueryLimit         int
	MaxOpenConnections int
	MaxIdleConnections int
	MaxLifeTime        time.Duration
}

// mysqlFactory implements the factory.StorageDriverFactory interface
type mysqlFactory struct{}

func (factory *mysqlFactory) Create(parameters map[string]interface{}) (storage.Driver, error) {
	return FromParameters(parameters)
}

type driver struct {
	engine      *xorm.Engine
	globalTable string
	branchTable string
	lockTable   string
	queryLimit  int
}

func FromParameters(parameters map[string]interface{}) (storage.Driver, error) {
	dsn := parameters["dsn"]
	if dsn == nil {
		dsn = ""
	}

	globalTable := parameters["globaltable"]
	if globalTable == nil {
		dsn = "global_table"
	}

	branchTable := parameters["branchtable"]
	if globalTable == nil {
		dsn = "branch_table"
	}

	lockTable := parameters["locktable"]
	if globalTable == nil {
		dsn = "global_table"
	}

	queryLimit := 100
	ql := parameters["querylimit"]
	switch ql := ql.(type) {
	case string:
		var err error
		queryLimit, err = strconv.Atoi(ql)
		if err != nil {
			log.Error("the querylimit parameter should be a integer")
		}
	case int:
		queryLimit = ql
	case nil:
		// do nothing
	default:
		log.Error("the querylimit parameter should be a integer")
	}

	maxOpenConnections := 100
	mc := parameters["maxopenconnections"]
	switch mc := mc.(type) {
	case string:
		var err error
		maxOpenConnections, err = strconv.Atoi(mc)
		if err != nil {
			log.Error("the maxopenconnections parameter should be a integer")
		}
	case int:
		maxOpenConnections = mc
	case nil:
		// do nothing
	default:
		log.Error("the maxopenconnections parameter should be a integer")
	}

	maxIdleConnections := 20
	mi := parameters["maxidleconnections"]
	switch mi := mi.(type) {
	case string:
		var err error
		maxOpenConnections, err = strconv.Atoi(mi)
		if err != nil {
			log.Error("the maxidleconnections parameter should be a integer")
		}
	case int:
		maxIdleConnections = mi
	case nil:
		// do nothing
	default:
		log.Error("the maxidleconnections parameter should be a integer")
	}

	maxlifetime := 4 * time.Hour
	ml := parameters["maxlifetime"]
	switch ml := ml.(type) {
	case string:
		var err error
		maxlifetime, err = time.ParseDuration(ml)
		if err != nil {
			log.Error("the maxlifetime parameter should be a duration")
		}
	case time.Duration:
		maxlifetime = ml
	case nil:
		// do nothing
	default:
		log.Error("the maxlifetime parameter should be a duration")
	}

	driverParameters := DriverParameters{
		DSN:                fmt.Sprint(dsn),
		GlobalTable:        fmt.Sprint(globalTable),
		BranchTable:        fmt.Sprint(branchTable),
		LockTable:          fmt.Sprint(lockTable),
		QueryLimit:         queryLimit,
		MaxOpenConnections: maxOpenConnections,
		MaxIdleConnections: maxIdleConnections,
		MaxLifeTime:        maxlifetime,
	}

	return New(driverParameters)
}

// New constructs a new Driver
func New(params DriverParameters) (storage.Driver, error) {
	if params.DSN == "" {
		return nil, fmt.Errorf("the dsn parameter should not be empty")
	}
	engine, err := xorm.NewEngine("mysql", params.DSN)
	if err != nil {
		return nil, err
	}
	engine.SetMaxOpenConns(params.MaxOpenConnections)
	engine.SetMaxIdleConns(params.MaxIdleConnections)
	engine.SetConnMaxLifetime(params.MaxLifeTime)

	return &driver{
		engine:      engine,
		globalTable: params.GlobalTable,
		branchTable: params.BranchTable,
		lockTable:   params.LockTable,
		queryLimit:  params.QueryLimit,
	}, nil
}

// AddGlobalSession Add global session. 添加全局事务
func (driver *driver) AddGlobalSession(session *apis.GlobalSession) error {
	_, err := driver.engine.Exec(fmt.Sprintf(InsertGlobalTransaction, driver.globalTable),
		session.Addressing, session.XID, session.TransactionID, session.TransactionName,
		session.Timeout, session.BeginTime, session.Status, session.Active)
	return err
}

// FindGlobalSession Find global session. 根据xid查找全局事务
func (driver *driver) FindGlobalSession(xid string) *apis.GlobalSession {
	var globalTransaction apis.GlobalSession
	result, err := driver.engine.SQL(fmt.Sprintf(QueryGlobalTransactionByXid, driver.globalTable), xid).
		Get(&globalTransaction)
	if result {
		return &globalTransaction
	}
	if err != nil {
		log.Errorf(err.Error())
	}
	return nil
}

// FindGlobalSessions Find global sessions list.
// 查找指定状态的全局事务数据
func (driver *driver) FindGlobalSessions(statuses []apis.GlobalSession_GlobalStatus) []*apis.GlobalSession {
	var globalSessions []*apis.GlobalSession
	err := driver.engine.Table(driver.globalTable).
		Where(builder.In("status", statuses)).
		OrderBy("gmt_modified").
		Limit(driver.queryLimit).
		Find(&globalSessions)

	if err != nil {
		log.Errorf(err.Error())
	}
	return globalSessions
}

// Find global sessions list with addressing identities
func (driver *driver) FindGlobalSessionsWithAddressingIdentities(statuses []apis.GlobalSession_GlobalStatus,
	addressingIdentities []string) []*apis.GlobalSession {
	var globalSessions []*apis.GlobalSession
	err := driver.engine.Table(driver.globalTable).
		Where(builder.
			In("status", statuses).
			And(builder.In("addressing", addressingIdentities))).
		OrderBy("gmt_modified").
		Limit(driver.queryLimit).
		Find(&globalSessions)

	if err != nil {
		log.Errorf(err.Error())
	}
	return globalSessions
}

// All sessions collection.
func (driver *driver) AllSessions() []*apis.GlobalSession {
	var globalSessions []*apis.GlobalSession
	err := driver.engine.Table(driver.globalTable).
		OrderBy("gmt_modified").
		Limit(driver.queryLimit).
		Find(&globalSessions)

	if err != nil {
		log.Errorf(err.Error())
	}
	return globalSessions
}

// UpdateGlobalSessionStatus Update global session status.
// 更新全局事务状态
func (driver *driver) UpdateGlobalSessionStatus(session *apis.GlobalSession, status apis.GlobalSession_GlobalStatus) error {
	_, err := driver.engine.Exec(fmt.Sprintf(UpdateGlobalTransaction, driver.globalTable), status, session.XID)
	return err
}

// InactiveGlobalSession Inactive global session. 全局事务提交后设置成不活跃的
func (driver *driver) InactiveGlobalSession(session *apis.GlobalSession) error {
	_, err := driver.engine.Exec(fmt.Sprintf(InactiveGlobalTransaction, driver.globalTable), session.XID)
	return err
}

// RemoveGlobalSession Remove global session.
// 删除全局事务
func (driver *driver) RemoveGlobalSession(session *apis.GlobalSession) error {
	_, err := driver.engine.Exec(fmt.Sprintf(DeleteGlobalTransaction, driver.globalTable), session.XID)
	return err
}

// AddBranchSession Add branch session.
// 添加分支事务
func (driver *driver) AddBranchSession(globalSession *apis.GlobalSession, session *apis.BranchSession) error {
	_, err := driver.engine.Exec(fmt.Sprintf(InsertBranchTransaction, driver.branchTable),
		session.Addressing, session.XID, session.BranchID, session.TransactionID, session.ResourceID, session.LockKey,
		session.Type, session.Status, session.ApplicationData)
	return err
}

// FindBranchSessions Find branch session. 查询xid对应的分支事务
func (driver *driver) FindBranchSessions(xid string) []*apis.BranchSession {
	var branchTransactions []*apis.BranchSession
	err := driver.engine.SQL(fmt.Sprintf(QueryBranchTransactionByXid, driver.branchTable), xid).Find(&branchTransactions)
	if err != nil {
		log.Errorf(err.Error())
	}
	return branchTransactions
}

// Find branch session.
func (driver *driver) FindBatchBranchSessions(xids []string) []*apis.BranchSession {
	var (
		branchTransactions []*apis.BranchSession
		xidArgs            []interface{}
	)
	whereCond := fmt.Sprintf("xid in %s", sql.MysqlAppendInParam(len(xids)))
	for _, xid := range xids {
		xidArgs = append(xidArgs, xid)
	}
	err := driver.engine.SQL(fmt.Sprintf(QueryBranchTransaction, driver.branchTable, whereCond), xidArgs...).Find(&branchTransactions)

	if err != nil {
		log.Errorf(err.Error())
	}
	return branchTransactions
}

// UpdateBranchSessionStatus Update branch session status.
// 更新分支事务状态
func (driver *driver) UpdateBranchSessionStatus(session *apis.BranchSession, status apis.BranchSession_BranchStatus) error {
	_, err := driver.engine.Exec(fmt.Sprintf(UpdateBranchTransaction, driver.branchTable),
		status,
		session.XID,
		session.BranchID)
	return err
}

// RemoveBranchSession Remove branch session.
// 删除分支事务
func (driver *driver) RemoveBranchSession(globalSession *apis.GlobalSession, session *apis.BranchSession) error {
	_, err := driver.engine.Exec(fmt.Sprintf(DeleteBranchTransaction, driver.branchTable),
		session.XID,
		session.BranchID)
	return err
}

// AcquireLock Acquire lock boolean.
// 分支事务加行锁
func (driver *driver) AcquireLock(rowLocks []*apis.RowLock) bool {
	// 去重
	locks, rowKeys := distinctByKey(rowLocks)
	var (
		existedRowLocks []*apis.RowLock
		rowKeyArgs      []interface{}
	)
	for _, rowKey := range rowKeys {
		rowKeyArgs = append(rowKeyArgs, rowKey)
	}

	// 查询行锁信息
	whereCond := fmt.Sprintf("row_key in %s", sql.MysqlAppendInParam(len(rowKeys)))
	err := driver.engine.SQL(fmt.Sprintf(QueryRowKey, driver.lockTable, whereCond), rowKeyArgs...).Find(&existedRowLocks)
	if err != nil {
		log.Errorf(err.Error())
	}

	currentXID := locks[0].XID
	canLock := true
	existedRowKeys := make([]string, 0)
	unrepeatedLocks := make([]*apis.RowLock, 0)
	// 查到相同的rowKeys，对应不同的XID，不能加锁
	for _, rowLock := range existedRowLocks {
		if rowLock.XID != currentXID {
			log.Infof("row lock [%s] on %s:%s is holding by xid {%s} branchID {%d}", rowLock.RowKey, driver.lockTable, rowLock.TableName,
				rowLock.PK, rowLock.XID, rowLock.BranchID)
			canLock = false
			break
		}
		// 当前全局事务中已加的行锁
		existedRowKeys = append(existedRowKeys, rowLock.RowKey)
	}

	// 拒绝加锁
	if !canLock {
		return false
	}

	// 过滤掉已加的行锁
	if len(existedRowKeys) > 0 {
		for _, lock := range locks {
			if !contains(existedRowKeys, lock.RowKey) {
				unrepeatedLocks = append(unrepeatedLocks, lock)
			}
		}
	} else {
		unrepeatedLocks = locks
	}

	// 对未加的行锁进行加锁
	if len(unrepeatedLocks) == 0 {
		return true
	}

	var (
		sb        strings.Builder
		args      []interface{}
		sqlOrArgs []interface{}
	)
	for i := 0; i < len(unrepeatedLocks); i++ {
		sb.WriteString("(?, ?, ?, ?, ?, ?, ?, now(), now()),")
		args = append(args, unrepeatedLocks[i].XID, unrepeatedLocks[i].TransactionID, unrepeatedLocks[i].BranchID,
			unrepeatedLocks[i].ResourceID, unrepeatedLocks[i].TableName, unrepeatedLocks[i].PK, unrepeatedLocks[i].RowKey)
	}
	values := sb.String()
	valueStr := values[:len(values)-1]

	sqlOrArgs = append(sqlOrArgs, fmt.Sprintf(InsertRowLock, driver.lockTable, valueStr))
	sqlOrArgs = append(sqlOrArgs, args...)
	_, err = driver.engine.Exec(sqlOrArgs...)
	if err != nil {
		// In an extremely high concurrency scenario, the row lock has been written to the database,
		// but the mysql driver reports invalid connection exception, and then re-registers the branch,
		// it will report the duplicate key exception.
		// 在一个非常高并发的场景中，行锁已经写入数据库，但是mysql驱动程序报告无效的连接异常，然后重新注册分支，它将报告重复键异常。
		log.Errorf("row locks batch acquire failed, %v, %v", unrepeatedLocks, err)
		return false
	}
	return true
}

// 根据RowKey进行去重
func distinctByKey(locks []*apis.RowLock) ([]*apis.RowLock, []string) {
	result := make([]*apis.RowLock, 0)
	rowKeys := make([]string, 0)
	lockMap := make(map[string]byte)
	for _, lockDO := range locks {
		l := len(lockMap)
		lockMap[lockDO.RowKey] = 0
		if len(lockMap) != l {
			result = append(result, lockDO)
			rowKeys = append(rowKeys, lockDO.RowKey)
		}
	}
	return result, rowKeys
}

// inArray
func contains(s []string, e string) bool {
	for _, a := range s {
		if a == e {
			return true
		}
	}
	return false
}

// ReleaseLock Unlock boolean.
// 删除行锁
func (driver *driver) ReleaseLock(rowLocks []*apis.RowLock) bool {
	if rowLocks != nil && len(rowLocks) == 0 {
		return true
	}
	rowKeys := make([]string, 0)
	for _, lock := range rowLocks {
		rowKeys = append(rowKeys, lock.RowKey)
	}

	// 删除XID下的所有行锁
	var lock = apis.RowLock{}
	_, err := driver.engine.Table(driver.lockTable).
		Where(builder.In("row_key", rowKeys).And(builder.Eq{"xid": rowLocks[0].XID})).
		Delete(&lock)

	if err != nil {
		log.Errorf(err.Error())
		return false
	}
	return true
}

// IsLockable Is lockable boolean.
// 是否已存在行锁
func (driver *driver) IsLockable(xid string, resourceID string, lockKey string) bool {
	locks := storage.CollectRowLocks(lockKey, resourceID, xid)
	var existedRowLocks []*apis.RowLock
	rowKeys := make([]interface{}, 0)
	for _, lockDO := range locks {
		rowKeys = append(rowKeys, lockDO.RowKey)
	}
	whereCond := fmt.Sprintf("row_key in %s", sql.MysqlAppendInParam(len(rowKeys)))

	err := driver.engine.SQL(fmt.Sprintf(QueryRowKey, driver.lockTable, whereCond), rowKeys...).Find(&existedRowLocks)
	if err != nil {
		log.Errorf(err.Error())
	}
	currentXID := locks[0].XID
	// 有一个xid不相等就意味着不存在
	for _, rowLock := range existedRowLocks {
		if rowLock.XID != currentXID {
			return false
		}
	}
	return true
}<|MERGE_RESOLUTION|>--- conflicted
+++ resolved
@@ -18,19 +18,12 @@
 )
 
 const (
-<<<<<<< HEAD
 	// InsertGlobalTransaction 添加全局事务语句
-	InsertGlobalTransaction = `insert into %s (addressing, xid, transaction_id, transaction_name, timeout, begin_time, 
-		status, active, gmt_create, gmt_modified) values(?, ?, ?, ?, ?, ?, ?, ?, now(), now())`
-
-	// QueryGlobalTransactionByXid 根据xid查找全局事务
-	QueryGlobalTransactionByXid = `select addressing, xid, transaction_id, transaction_name, timeout, begin_time, 
-=======
 	InsertGlobalTransaction = `insert into %s (addressing, xid, transaction_id, transaction_name, timeout, begin_time,
 		status, active, gmt_create, gmt_modified) values(?, ?, ?, ?, ?, ?, ?, ?, now(), now())`
 
+	// QueryGlobalTransactionByXid 根据xid查找全局事务
 	QueryGlobalTransactionByXid = `select addressing, xid, transaction_id, transaction_name, timeout, begin_time,
->>>>>>> c097ebb0
 		status, active, gmt_create, gmt_modified from %s where xid = ?`
 
 	// UpdateGlobalTransaction 更新全局事务状态
@@ -57,12 +50,8 @@
 
 	DeleteBranchTransaction = "delete from %s where xid = ? and branch_id = ?"
 
-<<<<<<< HEAD
 	// InsertRowLock 添加行锁
-	InsertRowLock = `insert into %s (xid, transaction_id, branch_id, resource_id, table_name, pk, row_key, gmt_create, 
-=======
 	InsertRowLock = `insert into %s (xid, transaction_id, branch_id, resource_id, table_name, pk, row_key, gmt_create,
->>>>>>> c097ebb0
 		gmt_modified) values %s`
 
 	// QueryRowKey 查询行锁信息
