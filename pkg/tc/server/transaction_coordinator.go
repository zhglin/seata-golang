--- conflicted
+++ resolved
@@ -49,17 +49,10 @@
 	resourceDataLocker *lock.LockManager
 	locker             GlobalSessionLocker
 
-<<<<<<< HEAD
-	keepaliveClientParameters keepalive.ClientParameters
-
-	// 对客户端的rpc链接
-	tcServiceClients map[string]apis.BranchTransactionServiceClient
-=======
 	idGenerator        *atomic.Uint64
 	futures            *sync.Map
 	activeApplications *sync.Map
 	callBackMessages   *sync.Map
->>>>>>> 0b1226cb
 }
 
 func NewTransactionCoordinator(conf *config.Configuration) *TransactionCoordinator {
@@ -572,9 +565,6 @@
 	}
 }
 
-<<<<<<< HEAD
-// BranchRegister 注册分支事务
-=======
 func (tc TransactionCoordinator) BranchCommunicate(stream apis.ResourceManagerService_BranchCommunicateServer) error {
 	var addressing string
 	done := make(chan bool)
@@ -671,7 +661,7 @@
 	}
 }
 
->>>>>>> 0b1226cb
+// BranchRegister 注册分支事务
 func (tc TransactionCoordinator) BranchRegister(ctx context.Context, request *apis.BranchRegisterRequest) (*apis.BranchRegisterResponse, error) {
 	// 全局事务 已经 分支事务
 	gt := tc.holder.FindGlobalTransaction(request.XID)
@@ -749,14 +739,6 @@
 			}, nil
 		}
 
-<<<<<<< HEAD
-		if !gt.IsSaga() {
-			// 建立对client的链接
-			tc.getTransactionCoordinatorServiceClient(bs.Addressing)
-		}
-
-=======
->>>>>>> 0b1226cb
 		return &apis.BranchRegisterResponse{
 			ResultCode: apis.ResultCodeSuccess,
 			BranchID:   bs.BranchID,
@@ -817,32 +799,6 @@
 	}, nil
 }
 
-<<<<<<< HEAD
-// 建立并返回对客户端的grpc链接
-func (tc TransactionCoordinator) getTransactionCoordinatorServiceClient(addressing string) (apis.BranchTransactionServiceClient, error) {
-	client1, ok1 := tc.tcServiceClients[addressing]
-	if ok1 {
-		return client1, nil
-	}
-
-	tc.Mutex.Lock()
-	defer tc.Mutex.Unlock()
-	client2, ok2 := tc.tcServiceClients[addressing]
-	if ok2 {
-		return client2, nil
-	}
-
-	conn, err := grpc.Dial(addressing, grpc.WithInsecure(), grpc.WithKeepaliveParams(tc.keepaliveClientParameters))
-	if err != nil {
-		return nil, err
-	}
-	client := apis.NewBranchTransactionServiceClient(conn)
-	tc.tcServiceClients[addressing] = client
-	return client, nil
-}
-
-=======
->>>>>>> 0b1226cb
 func (tc TransactionCoordinator) processTimeoutCheck() {
 	for {
 		timer := time.NewTimer(tc.timeoutRetryPeriod)
