package holder

import (
	"fmt"

	"github.com/opentrx/seata-golang/v2/pkg/apis"
	"github.com/opentrx/seata-golang/v2/pkg/tc/model"
	"github.com/opentrx/seata-golang/v2/pkg/tc/storage"
)

type SessionHolder struct {
	manager storage.SessionManager
}

func NewSessionHolder(manager storage.SessionManager) *SessionHolder {
	return &SessionHolder{manager: manager}
}

func (holder *SessionHolder) AddGlobalSession(session *apis.GlobalSession) error {
	return holder.manager.AddGlobalSession(session)
}

func (holder *SessionHolder) FindGlobalSession(xid string) *apis.GlobalSession {
	return holder.manager.FindGlobalSession(xid)
}

func (holder *SessionHolder) FindGlobalTransaction(xid string) *model.GlobalTransaction {
	globalSession := holder.manager.FindGlobalSession(xid)
	if globalSession != nil {
		gt := &model.GlobalTransaction{GlobalSession: globalSession}
		branchSessions := holder.manager.FindBranchSessions(xid)
		if len(branchSessions) != 0 {
			gt.BranchSessions = make(map[*apis.BranchSession]bool, len(branchSessions))
			for i := 0; i < len(branchSessions); i++ {
				gt.BranchSessions[branchSessions[i]] = true
			}
		}
		return gt
	}
	return nil
}

func (holder *SessionHolder) FindAsyncCommittingGlobalTransactions(addressingIdentities []string) []*model.GlobalTransaction {
	return holder.findGlobalTransactionsWithAddressingIdentities([]apis.GlobalSession_GlobalStatus{
		apis.AsyncCommitting,
	}, addressingIdentities)
}

func (holder *SessionHolder) FindRetryCommittingGlobalTransactions(addressingIdentities []string) []*model.GlobalTransaction {
	return holder.findGlobalTransactionsWithAddressingIdentities([]apis.GlobalSession_GlobalStatus{
		apis.CommitRetrying,
	}, addressingIdentities)
}

func (holder *SessionHolder) FindRetryRollbackGlobalTransactions(addressingIdentities []string) []*model.GlobalTransaction {
	return holder.findGlobalTransactionsWithAddressingIdentities([]apis.GlobalSession_GlobalStatus{
		apis.RollingBack, apis.RollbackRetrying, apis.TimeoutRollingBack, apis.TimeoutRollbackRetrying,
	}, addressingIdentities)
}

func (holder *SessionHolder) findGlobalTransactions(statuses []apis.GlobalSession_GlobalStatus) []*model.GlobalTransaction {
	gts := holder.manager.FindGlobalSessions(statuses)
<<<<<<< HEAD
	if len(gts) == 0 {
=======
	return holder.findGlobalTransactionsByGlobalSessions(gts)
}

func (holder *SessionHolder) findGlobalTransactionsWithAddressingIdentities(statuses []apis.GlobalSession_GlobalStatus,
	addressingIdentities []string) []*model.GlobalTransaction {
	gts := holder.manager.FindGlobalSessionsWithAddressingIdentities(statuses, addressingIdentities)
	return holder.findGlobalTransactionsByGlobalSessions(gts)
}

func (holder *SessionHolder) findGlobalTransactionsByGlobalSessions(sessions []*apis.GlobalSession) []*model.GlobalTransaction {
	if sessions == nil || len(sessions) == 0 {
>>>>>>> 0b1226cb
		return nil
	}

	xids := make([]string, 0, len(sessions))
	for _, gt := range sessions {
		xids = append(xids, gt.XID)
	}
	branchSessions := holder.manager.FindBatchBranchSessions(xids)
	branchSessionMap := make(map[string][]*apis.BranchSession)
	for i := 0; i < len(branchSessions); i++ {
		branchSessionSlice, ok := branchSessionMap[branchSessions[i].XID]
		if ok {
			branchSessionSlice = append(branchSessionSlice, branchSessions[i])
			branchSessionMap[branchSessions[i].XID] = branchSessionSlice
		} else {
			branchSessionSlice = make([]*apis.BranchSession, 0)
			branchSessionSlice = append(branchSessionSlice, branchSessions[i])
			branchSessionMap[branchSessions[i].XID] = branchSessionSlice
		}
	}

	globalTransactions := make([]*model.GlobalTransaction, 0, len(sessions))
	for j := 0; j < len(sessions); j++ {
		globalTransaction := &model.GlobalTransaction{
<<<<<<< HEAD
			GlobalSession:  gts[j],
			BranchSessions: make(map[*apis.BranchSession]bool),
		}

		branchSessionSlice := branchSessionMap[gts[j].XID]
		if len(branchSessionSlice) > 0 {
=======
			GlobalSession:  sessions[j],
			BranchSessions: make(map[*apis.BranchSession]bool, 0),
		}

		branchSessionSlice := branchSessionMap[sessions[j].XID]
		if branchSessionSlice != nil && len(branchSessionSlice) > 0 {
>>>>>>> 0b1226cb
			for x := 0; x < len(branchSessionSlice); x++ {
				globalTransaction.BranchSessions[branchSessionSlice[x]] = true
			}
		}
		globalTransactions = append(globalTransactions, globalTransaction)
	}

	return globalTransactions
}

func (holder *SessionHolder) FindGlobalSessions(statuses []apis.GlobalSession_GlobalStatus) []*apis.GlobalSession {
	return holder.manager.FindGlobalSessions(statuses)
}

func (holder *SessionHolder) AllSessions() []*apis.GlobalSession {
	return holder.manager.AllSessions()
}

func (holder *SessionHolder) UpdateGlobalSessionStatus(session *apis.GlobalSession, status apis.GlobalSession_GlobalStatus) error {
	session.Status = status
	return holder.manager.UpdateGlobalSessionStatus(session, status)
}

func (holder *SessionHolder) InactiveGlobalSession(session *apis.GlobalSession) error {
	session.Active = false
	return holder.manager.InactiveGlobalSession(session)
}

func (holder *SessionHolder) RemoveGlobalSession(session *apis.GlobalSession) error {
	return holder.manager.RemoveGlobalSession(session)
}

func (holder *SessionHolder) RemoveGlobalTransaction(globalTransaction *model.GlobalTransaction) error {
	err := holder.manager.RemoveGlobalSession(globalTransaction.GlobalSession)
	if err != nil {
		return fmt.Errorf("RemoveGlobalSession Err: %+v", err)
	}

	for bs := range globalTransaction.BranchSessions {
		err = holder.manager.RemoveBranchSession(globalTransaction.GlobalSession, bs)
		if err != nil {
			return fmt.Errorf("RemoveBranchSession Err: %+v", err)
		}
	}
	return nil
}

func (holder *SessionHolder) AddBranchSession(globalSession *apis.GlobalSession, session *apis.BranchSession) error {
	return holder.manager.AddBranchSession(globalSession, session)
}

func (holder *SessionHolder) FindBranchSession(xid string) []*apis.BranchSession {
	return holder.manager.FindBranchSessions(xid)
}

func (holder *SessionHolder) UpdateBranchSessionStatus(session *apis.BranchSession, status apis.BranchSession_BranchStatus) error {
	return holder.manager.UpdateBranchSessionStatus(session, status)
}

func (holder *SessionHolder) RemoveBranchSession(globalSession *apis.GlobalSession, session *apis.BranchSession) error {
	return holder.manager.RemoveBranchSession(globalSession, session)
}<|MERGE_RESOLUTION|>--- conflicted
+++ resolved
@@ -1,8 +1,6 @@
 package holder
 
 import (
-	"fmt"
-
 	"github.com/opentrx/seata-golang/v2/pkg/apis"
 	"github.com/opentrx/seata-golang/v2/pkg/tc/model"
 	"github.com/opentrx/seata-golang/v2/pkg/tc/storage"
@@ -29,7 +27,7 @@
 	if globalSession != nil {
 		gt := &model.GlobalTransaction{GlobalSession: globalSession}
 		branchSessions := holder.manager.FindBranchSessions(xid)
-		if len(branchSessions) != 0 {
+		if branchSessions != nil && len(branchSessions) != 0 {
 			gt.BranchSessions = make(map[*apis.BranchSession]bool, len(branchSessions))
 			for i := 0; i < len(branchSessions); i++ {
 				gt.BranchSessions[branchSessions[i]] = true
@@ -60,9 +58,6 @@
 
 func (holder *SessionHolder) findGlobalTransactions(statuses []apis.GlobalSession_GlobalStatus) []*model.GlobalTransaction {
 	gts := holder.manager.FindGlobalSessions(statuses)
-<<<<<<< HEAD
-	if len(gts) == 0 {
-=======
 	return holder.findGlobalTransactionsByGlobalSessions(gts)
 }
 
@@ -74,7 +69,6 @@
 
 func (holder *SessionHolder) findGlobalTransactionsByGlobalSessions(sessions []*apis.GlobalSession) []*model.GlobalTransaction {
 	if sessions == nil || len(sessions) == 0 {
->>>>>>> 0b1226cb
 		return nil
 	}
 
@@ -99,21 +93,12 @@
 	globalTransactions := make([]*model.GlobalTransaction, 0, len(sessions))
 	for j := 0; j < len(sessions); j++ {
 		globalTransaction := &model.GlobalTransaction{
-<<<<<<< HEAD
-			GlobalSession:  gts[j],
-			BranchSessions: make(map[*apis.BranchSession]bool),
-		}
-
-		branchSessionSlice := branchSessionMap[gts[j].XID]
-		if len(branchSessionSlice) > 0 {
-=======
 			GlobalSession:  sessions[j],
 			BranchSessions: make(map[*apis.BranchSession]bool, 0),
 		}
 
 		branchSessionSlice := branchSessionMap[sessions[j].XID]
 		if branchSessionSlice != nil && len(branchSessionSlice) > 0 {
->>>>>>> 0b1226cb
 			for x := 0; x < len(branchSessionSlice); x++ {
 				globalTransaction.BranchSessions[branchSessionSlice[x]] = true
 			}
@@ -147,16 +132,9 @@
 }
 
 func (holder *SessionHolder) RemoveGlobalTransaction(globalTransaction *model.GlobalTransaction) error {
-	err := holder.manager.RemoveGlobalSession(globalTransaction.GlobalSession)
-	if err != nil {
-		return fmt.Errorf("RemoveGlobalSession Err: %+v", err)
-	}
-
+	holder.manager.RemoveGlobalSession(globalTransaction.GlobalSession)
 	for bs := range globalTransaction.BranchSessions {
-		err = holder.manager.RemoveBranchSession(globalTransaction.GlobalSession, bs)
-		if err != nil {
-			return fmt.Errorf("RemoveBranchSession Err: %+v", err)
-		}
+		holder.manager.RemoveBranchSession(globalTransaction.GlobalSession, bs)
 	}
 	return nil
 }
