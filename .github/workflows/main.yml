--- conflicted
+++ resolved
@@ -6,32 +6,17 @@
 # events for all branches and tags
 on:
   push:
-<<<<<<< HEAD
     branches: [ '**' ]
   pull_request:
     branches: [ '**' ]
-=======
-    branches:
-      - dev
-      - v2
-  pull_request:
-    branches:
-      - dev
-      - v2
->>>>>>> 0b1226cb
 
 # A workflow run is made up of one or more jobs that can run sequentially or in parallel
 jobs:
   # This workflow contains a single job called "lint"
-<<<<<<< HEAD
   lint-and-test:
     strategy:
       matrix:
         go-version: [ 1.15.x ]
-
-=======
-  build:
->>>>>>> 0b1226cb
     # The type of runner that the job will run on
     runs-on: ubuntu-latest
 
@@ -40,7 +25,6 @@
       - name: Set up Go
         uses: actions/setup-go@v2
         with:
-<<<<<<< HEAD
           go-version: ${{ matrix.go-version }}
 
       # Checks-out your repository under $GITHUB_WORKSPACE, so your job can access it
@@ -77,19 +61,15 @@
         with:
           name: code-coverage-report
           path: build/
-=======
-          go-version: 1.15
 
-      # Checks-out your repository under $GITHUB_WORKSPACE, so your job can access it
-      - uses: actions/checkout@v2
-
-      - name: Lint Go Code
-        run: |
-          export PATH=$PATH:$(go env GOPATH)/bin # temporary fix. See https://github.com/actions/setup-go/issues/14
-          go get -u golang.org/x/lint/golint 
-          golint ./...
-
-      - name: Build
+  docker-build:
+    strategy:
+      matrix:
+        go-version: [ 1.15.x ]
+    # The type of runner that the job will run on
+    runs-on: ubuntu-latest
+    steps:
+      - name: Docker Build
         if: ${{ github.ref == 'refs/heads/master' || github.ref == 'refs/heads/v2' || contains(github.ref, 'release') }}
         env:
           DOCKER_USERNAME: ${{ secrets.DOCKER_USERNAME }}
@@ -105,5 +85,4 @@
           COMMIT: ${{ github.sha }}
         run: |
           echo "$DOCKER_PASSWORD" | docker login -u "$DOCKER_USERNAME" --password-stdin
-          REGISTRY=$DOCKER_USERNAME make push
->>>>>>> 0b1226cb
+          REGISTRY=$DOCKER_USERNAME make push