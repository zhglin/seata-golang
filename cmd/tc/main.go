--- conflicted
+++ resolved
@@ -45,22 +45,15 @@
 					configPath := c.String("config")
 					serverNode := c.Int64("serverNode")
 
-<<<<<<< HEAD
 					// 加载配置文件
-					config, err := resolveConfiguration(configPath)
-
-					// 设置id生成器的workerId
-					uuid.Init(serverNode)
-					log.Init(config.Log.LogPath, config.Log.LogLevel)
-=======
 					cfg, err := resolveConfiguration(configPath)
 					if err != nil || cfg == nil {
 						return err
 					}
 
+					// 设置id生成器的workerId
 					_ = uuid.Init(serverNode)
 					log.Init(cfg.Log.LogPath, cfg.Log.LogLevel)
->>>>>>> c097ebb0
 
 					address := fmt.Sprintf(":%v", cfg.Server.Port)
 					lis, err := net.Listen("tcp", address)
